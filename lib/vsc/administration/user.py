#
# Copyright 2012-2023 Ghent University
#
# This file is part of vsc-administration,
# originally created by the HPC team of Ghent University (http://ugent.be/hpc/en),
# with support of Ghent University (http://ugent.be/hpc),
# the Flemish Supercomputer Centre (VSC) (https://www.vscentrum.be),
# the Flemish Research Foundation (FWO) (http://www.fwo.be/en)
# and the Department of Economy, Science and Innovation (EWI) (http://www.ewi-vlaanderen.be/en).
#
# https://github.com/hpcugent/vsc-administration
#
# All rights reserved.
#
"""
This file contains the utilities for dealing with users on the VSC.

@author: Stijn De Weirdt (Ghent University)
@author: Andy Georges (Ghent University)
@author: Ward Poelmans (Vrije Universiteit Brussel)
@author: Alex Domingo (Vrije Universiteit Brussel)
"""

import logging
import os

from urllib.request import HTTPError

from vsc.accountpage.wrappers import mkVscAccountPubkey, mkVscHomeOnScratch
from vsc.accountpage.wrappers import mkVscAccount, mkUserGroup
from vsc.accountpage.wrappers import mkGroup, mkVscUserSizeQuota
from vsc.administration.base import VscTier2Accountpage, MOUNT_POINT_DEFAULT
from vsc.administration.tools import quota_limits
from vsc.config.base import (
<<<<<<< HEAD
    VSC, VSC_DATA, VSC_HOME, VSC_PRODUCTION_SCRATCH, BRUSSEL, GENT, VO_PREFIX_BY_INSTITUTE, VSC_SCRATCH_KYUKON,
    VSC_SCRATCH_THEIA, NEW, MODIFIED, MODIFY, ACTIVE, HOME_KEY, DATA_KEY, SCRATCH_KEY, STORAGE_SHARED_SUFFIX,
)
from vsc.utils.py2vs3 import ensure_ascii_string
=======
    VSC, VscStorage, VSC_DATA, VSC_HOME, VSC_PRODUCTION_SCRATCH, BRUSSEL,
    GENT, VO_PREFIX_BY_INSTITUTE, VSC_SCRATCH_KYUKON, VSC_SCRATCH_RHEA,
    NEW, MODIFIED, MODIFY, ACTIVE, HOME_KEY, DATA_KEY, SCRATCH_KEY,
    STORAGE_SHARED_SUFFIX,
)
from vsc.filesystem.gpfs import GpfsOperations
from vsc.filesystem.posix import PosixOperations
from vsc.utils.missing import ensure_ascii_string
>>>>>>> 5b8f1586

# Cache for user instances
_users_cache = {
    'VscAccountPageUser': {},
    'VscTier2AccountpageUser': {},
}


class UserStatusUpdateError(Exception):
    pass


class VscAccountPageUser:
    """
    A user who gets his own information from the accountpage through the REST API.
    """

    def __init__(self, user_id, rest_client, account=None, pubkeys=None, use_user_cache=False):
        """
        Initialise.

        @param account: can be a VscAccount namedtuple, to avoid calling the REST api.
        @param pubkeys: can be a VscAccountPubkey namedtuple, to avoid calling the REST api.
        """
        self.user_id = user_id
        self.rest_client = rest_client

        # init global cache
        if use_user_cache:
            self._cache = _users_cache[self.__class__.__name__].setdefault(user_id, {})
        else:
            self._cache = {}

        if not self._cache:
            self._init_cache(pubkeys=pubkeys, account=account)

    def _init_cache(self, **kwargs):
        self._cache['pubkeys'] = kwargs.get('pubkeys', None)
        self._cache['account'] = kwargs.get('account', None)
        self._cache['usergroup'] = None
        self._cache['home_on_scratch'] = None

    @property
    def account(self):
        if not self._cache['account']:
            self._cache['account'] = mkVscAccount((self.rest_client.account[self.user_id].get())[1])
        return self._cache['account']

    @property
    def person(self):
        return self.account.person

    @property
    def usergroup(self):
        if not self._cache['usergroup']:
            if self.person.institute_login in ('x_admin', 'admin', 'voadmin'):
                # TODO to be removed when magic site admin usergroups are purged from code
                self._cache['usergroup'] = mkGroup((self.rest_client.group[self.user_id].get())[1])
            else:
                self._cache['usergroup'] = mkUserGroup(self.rest_client.account[self.user_id].usergroup.get()[1])

        return self._cache['usergroup']

    @property
    def home_on_scratch(self):
        if self._cache['home_on_scratch'] is None:
            hos = self.rest_client.account[self.user_id].home_on_scratch.get()[1]
            self._cache['home_on_scratch'] = [mkVscHomeOnScratch(h) for h in hos]
        return self._cache['home_on_scratch']

    @property
    def pubkeys(self):
        if self._cache['pubkeys'] is None:  # an empty list is allowed :)
            ps = self.rest_client.account[self.user_id].pubkey.get()[1]
            self._cache['pubkeys'] = [mkVscAccountPubkey(p) for p in ps if not p['deleted']]
        return self._cache['pubkeys']

    def get_institute_prefix(self):
        """
        Get the first letter of the institute the user belongs to.
        """
        return self.person.institute['name'][0]


class VscTier2AccountpageUser(VscAccountPageUser, VscTier2Accountpage):
    """
    A user on each of our Tier-2 system using the account page REST API
    to retrieve its information.
    """
    def __init__(self, user_id, storage=None, pickle_storage=None, rest_client=None,
                 account=None, pubkeys=None, host_institute=GENT, use_user_cache=False):
        """
        Initialisation.
        @type vsc_user_id: string representing the user's VSC ID (vsc[0-9]{5})
        """
<<<<<<< HEAD
        VscTier2Accountpage.__init__(self, storage=storage, host_institute=host_institute)
        VscAccountPageUser.__init__(
            self, user_id, rest_client, account=account, pubkeys=pubkeys, use_user_cache=use_user_cache
        )
=======
        super().__init__(user_id, rest_client, account=account,
                                                      pubkeys=pubkeys, use_user_cache=use_user_cache)
>>>>>>> 5b8f1586

        # Move to vsc-config?
        default_pickle_storage = {
            GENT: VSC_SCRATCH_KYUKON,
            BRUSSEL: VSC_SCRATCH_RHEA,
        }

        if pickle_storage is None:
            pickle_storage = default_pickle_storage[host_institute]

        self.pickle_storage = pickle_storage

        self.institute_path_templates = self.storage.path_templates[self.host_institute]

        self.vsc = VSC()

    def _init_cache(self, **kwargs):
        super()._init_cache(**kwargs)
        self._cache['quota'] = {}

    @property
    def user_home_quota(self):
        if not self._cache['quota']:
            self._init_quota_cache()
        return self._cache['quota']['home']

    @property
    def user_data_quota(self):
        if not self._cache['quota']:
            self._init_quota_cache()
        return self._cache['quota']['data']

    @property
    def user_scratch_quota(self):
        if not self._cache['quota']:
            self._init_quota_cache()
        return self._cache['quota']['scratch']

    @property
    def vo_data_quota(self):
        if not self._cache['quota']:
            self._init_quota_cache()
        return self._cache['quota']['vo']['data']

    @property
    def vo_scratch_quota(self):
        if not self._cache['quota']:
            self._init_quota_cache()
        return self._cache['quota']['vo']['scratch']

    def _init_quota_cache(self):
        all_quota = [mkVscUserSizeQuota(q) for q in self.rest_client.account[self.user_id].quota.get()[1]]
        # we no longer set defaults, since we do not want to accidentally revert people to some default
        # that is lower than their actual quota if the accountpage goes down in between retrieving the users
        # and fetching the quota
        institute_quota = [q for q in all_quota if q.storage['institute'] == self.host_institute]
        fileset_name = self.vsc.user_grouping_fileset(self.account.vsc_id)

        def user_proposition(quota, storage_type):
            return quota.fileset == fileset_name and quota.storage['storage_type'] == storage_type

        # Non-UGent users who have quota in Gent, e.g., in a VO, should not have these set
        if self.person.institute['name'] == self.host_institute:
            # next(iter(a_list), None) will return the first item of a_list if the list is non-empty, other None
            self._cache['quota']['home'] = next(iter([q.hard for q in institute_quota
                                                      if user_proposition(q, HOME_KEY)]), None)
            self._cache['quota']['data'] = next(iter([q.hard for q in institute_quota
                                            if user_proposition(q, DATA_KEY) and not
                                            q.storage['name'].endswith(STORAGE_SHARED_SUFFIX)]), None)
            self._cache['quota']['scratch'] = [q for q in institute_quota if user_proposition(q, SCRATCH_KEY)]
        else:
            self._cache['quota']['home'] = None
            self._cache['quota']['data'] = None
            self._cache['quota']['scratch'] = None

        def user_vo_proposition(quota, storage_type):
            return quota.fileset.startswith(VO_PREFIX_BY_INSTITUTE[self.host_institute]) and \
                quota.storage['storage_type'] == storage_type

        self._cache['quota']['vo'] = {}
        self._cache['quota']['vo']['data'] = [q for q in institute_quota if user_vo_proposition(q, DATA_KEY)]
        self._cache['quota']['vo']['scratch'] = [q for q in institute_quota if user_vo_proposition(q, SCRATCH_KEY)]

    def pickle_path(self):
        """Provide the location where to store pickle files for this user.

        This location is the user'path on the pickle_storage specified when creating
        a VscTier2AccountpageUser instance.
        """
        (path, _) = self.institute_path_templates[self.pickle_storage]['user'](self.account.vsc_id)
        return os.path.join(self.institute_storage[self.pickle_storage].backend_mount_point, path)

    def _create_grouping_fileset(self, storage, path, fileset_name):
        """Create a fileset for a group of 100 user accounts

        - creates the fileset if it does not already exist
        """
<<<<<<< HEAD
        self._create_fileset(storage, path, fileset_name)
=======
        self.gpfs.list_filesets()
        logging.info("Trying to create the grouping fileset %s with link path %s", fileset_name, path)

        if not self.gpfs.get_fileset_info(filesystem_name, fileset_name):
            logging.info("Creating new fileset on %s with name %s and path %s", filesystem_name, fileset_name, path)
            base_dir_hierarchy = os.path.dirname(path)
            self.gpfs.make_dir(base_dir_hierarchy)
            self.gpfs.make_fileset(path, fileset_name)
        else:
            logging.info("Fileset %s already exists for user group of %s ... not creating again.",
                         fileset_name, self.account.vsc_id)

        self.gpfs.chmod(0o755, path)

    def _get_mount_path(self, storage_name, mount_point):
        """Get the mount point for the location we're running"""
        if mount_point == "login":
            mount_path = self.institute_storage[storage_name].login_mount_point
        elif mount_point == "gpfs":
            mount_path = self.institute_storage[storage_name].gpfs_mount_point
        else:
            logging.error("mount_point (%s) is not login or gpfs", mount_point)
            raise Exception(f"mount_point ({mount_point}) is not designated as gpfs or login")

        return mount_path
>>>>>>> 5b8f1586

    def _get_path(self, storage_name, mount_point=MOUNT_POINT_DEFAULT):
        """Get the path for the (if any) user directory on the given storage_name."""
        (path, _) = self.institute_path_templates[storage_name]['user'](self.account.vsc_id)
        return os.path.join(self._get_mount_path(storage_name, mount_point), path)

    def _get_grouping_path(self, storage_name, mount_point=MOUNT_POINT_DEFAULT):
        """Get the path and the fileset for the user group directory (and associated fileset)."""
        (path, fileset) = self.institute_path_templates[storage_name]['user'](self.account.vsc_id)
        return (os.path.join(self._get_mount_path(storage_name, mount_point), os.path.dirname(path)), fileset)

    def _create_user_dir(self, grouping_f, path_f, storage_name):
        """Create the directories and files for some user location.

        @type grouping: function that yields the grouping path for the location.
        @type path: function that yields the actual path for the location.
        """
        storage = self._get_storage(storage_name)

        try:
            (grouping_path, fileset) = grouping_f()
            self._create_grouping_fileset(storage, grouping_path, fileset)

            path = path_f()
            if storage.operator().is_symlink(path):
                logging.warning("Trying to make a user dir, but a symlink already exists at %s", path)
                return

            storage.operator().create_stat_directory(
                path,
                0o700,
                int(self.account.vsc_id_number),
                int(self.usergroup.vsc_id_number),
            )
        except Exception:
            logging.exception("Could not create dir %s for user %s", path_f(), self.account.vsc_id)
            raise

    def create_home_dir(self):
        """Create all required files in the (future) user's home directory."""
        self._create_user_dir(self._grouping_home_path, self._home_path, VSC_HOME)

    def create_data_dir(self):
        """Create the user's directory on the HPC data filesystem."""
        self._create_user_dir(self._grouping_data_path, self._data_path, VSC_DATA)

    def create_scratch_dir(self, storage_name):
        """Create the user's directory on the given scratch filesystem."""
        self._create_user_dir(
            lambda: self._grouping_scratch_path(storage_name),
            lambda: self._scratch_path(storage_name),
            storage_name)

    def _set_quota(self, storage_name, path, quota):
        """Set the given quota on the target path.

        @type path: path into a GPFS mount
        @type quota: hard quota limit
        """
        if not quota:
            logging.error("No user quota set for %s", storage_name)
            return

        storage = self._get_storage(storage_name)

        # quota expressed in bytes, retrieved in KiB from the account backend
        hard, soft = quota_limits(quota * 1024, self.vsc.quota_soft_fraction, storage.data_replication_factor)

        logging.info("Setting quota for %s - %s on %s to %d", self.account.vsc_id, storage_name, path, hard)

        # LDAP information is expressed in KiB, GPFS wants bytes.
        user_id = int(self.account.vsc_id_number)
        storage.operator().set_user_quota(soft, user_id, path, hard)
        storage.operator().set_user_grace(path, self.vsc.user_storage_grace_time, who=user_id)  # 7 days

    def set_home_quota(self):
        """Set USR quota on the home FS in the user fileset."""
        path = self._home_path()
        hard = self.user_home_quota
        self._set_quota(VSC_HOME, path, hard)

    def set_data_quota(self):
        """Set USR quota on the data FS in the user fileset."""
        (path, _) = self._grouping_data_path()
        hard = self.user_data_quota
        self._set_quota(VSC_DATA, path, hard)

    def set_scratch_quota(self, storage_name):
        """Set USR quota on the scratch FS in the user fileset."""
        quota = [q for q in self.user_scratch_quota if q.storage['name'] in (storage_name,)]
        if not quota:
            logging.error("No scratch quota information available for %s", storage_name)
            return

        if self.institute_storage[storage_name].user_grouping_fileset:
            (path, _) = self._grouping_scratch_path(storage_name)
        else:
            # Hack; this should actually become the link path of the fileset
            # that contains the path (the file, not the followed symlink)
            path = os.path.normpath(os.path.join(self._scratch_path(storage_name), '..'))

        self._set_quota(storage_name, path, quota[0].hard)

    def populate_home_dir(self):
        """Store the required files in the user's home directory.

        Does not overwrite files that may contain user defined content.
        """
        storage = self._get_storage(VSC_HOME)

        path = self._home_path()
        storage.operator().populate_home_dir(
            int(self.account.vsc_id_number),
            int(self.usergroup.vsc_id_number),
            path,
            [ensure_ascii_string(p.pubkey) for p in self.pubkeys],
        )

    def __setattr__(self, name, value):
        """Override the setting of an attribute:

        - dry_run: set this here and in the storage backend instance fields.
        - otherwise, call super's __setattr__()
        """

        if name == 'dry_run':
            for filesystem in self.institute_storage:
                self.institute_storage[filesystem].operator().dry_run = value

        super().__setattr__(name, value)


cluster_user_pickle_location_map = {
    'kyukon': VscTier2AccountpageUser,
}

cluster_user_pickle_store_map = {
    'kyukon': VSC_SCRATCH_KYUKON,
}


def update_user_status(user, client):
    """
    Change the status of the user's account in the account page to active.
    The usergroup status is always in sync with thte accounts status
    """
    if user.dry_run:
        logging.info("User %s has account status %s. Dry-run, not changing anything", user.user_id, user.account.status)
        return

    if user.account.status not in (NEW, MODIFIED, MODIFY):
        logging.info("Account %s has status %s, not changing", user.user_id, user.account.status)
        return

    payload = {"status": ACTIVE}
    try:
        response_account = client.account[user.user_id].patch(body=payload)
    except HTTPError as err:
        logging.error("Account %s and UserGroup %s status were not changed", user.user_id, user.user_id)
        raise UserStatusUpdateError("Account %s status was not changed - received HTTP code %d" % err.code)
    else:
        account = mkVscAccount(response_account[1])
        if account.status == ACTIVE:
            logging.info("Account %s status changed to %s", user.user_id, ACTIVE)
        else:
            logging.error("Account %s status was not changed", user.user_id)
            raise UserStatusUpdateError(f"Account {user.user_id} status was not changed, still at {account.status}")


def process_users_quota(options, user_quota, storage_name, client, host_institute=GENT, use_user_cache=True):
    """
    Process the users' quota for the given storage.
    """
    error_quota = []
    ok_quota = []

    for quota in user_quota:
        user = VscTier2AccountpageUser(quota.user,
                                       rest_client=client,
                                       host_institute=host_institute,
                                       use_user_cache=use_user_cache)
        user.dry_run = options.dry_run

        try:
            if storage_name == VSC_HOME:
                user.set_home_quota()

            if storage_name == VSC_DATA:
                user.set_data_quota()

            if storage_name in VSC_PRODUCTION_SCRATCH[host_institute]:
                user.set_scratch_quota(storage_name)

            ok_quota.append(quota)
        except Exception:
            logging.exception("Cannot process user %s", user.user_id)
            error_quota.append(quota)

    return (ok_quota, error_quota)


def process_users(options, account_ids, storage_name, client, host_institute=GENT, use_user_cache=True):
    """
    Process the users.

    We make a distinction here between three types of filesystems.
        - home (unique)
            - create and populate the home directory
        - data (unique)
            - create the grouping fileset if needed
            - create the user data directory
        - scratch (multiple)
            - create the grouping fileset if needed
            - create the user scratch directory

    """
    error_users = []
    ok_users = []

    for vsc_id in sorted(account_ids):
        user = VscTier2AccountpageUser(vsc_id,
                                       rest_client=client,
                                       host_institute=host_institute,
                                       use_user_cache=use_user_cache)
        user.dry_run = options.dry_run

        try:
            if storage_name == VSC_HOME:
                user.create_home_dir()
                user.populate_home_dir()
                update_user_status(user, client)

            if storage_name == VSC_DATA:
                user.create_data_dir()

            if storage_name in VSC_PRODUCTION_SCRATCH[host_institute]:
                user.create_scratch_dir(storage_name)

            ok_users.append(user)
        except Exception:
            logging.exception("Cannot process user %s", user.user_id)
            error_users.append(user)

    return (ok_users, error_users)<|MERGE_RESOLUTION|>--- conflicted
+++ resolved
@@ -32,21 +32,12 @@
 from vsc.administration.base import VscTier2Accountpage, MOUNT_POINT_DEFAULT
 from vsc.administration.tools import quota_limits
 from vsc.config.base import (
-<<<<<<< HEAD
-    VSC, VSC_DATA, VSC_HOME, VSC_PRODUCTION_SCRATCH, BRUSSEL, GENT, VO_PREFIX_BY_INSTITUTE, VSC_SCRATCH_KYUKON,
-    VSC_SCRATCH_THEIA, NEW, MODIFIED, MODIFY, ACTIVE, HOME_KEY, DATA_KEY, SCRATCH_KEY, STORAGE_SHARED_SUFFIX,
-)
-from vsc.utils.py2vs3 import ensure_ascii_string
-=======
-    VSC, VscStorage, VSC_DATA, VSC_HOME, VSC_PRODUCTION_SCRATCH, BRUSSEL,
-    GENT, VO_PREFIX_BY_INSTITUTE, VSC_SCRATCH_KYUKON, VSC_SCRATCH_RHEA,
+    VSC, VSC_DATA, VSC_HOME, VSC_PRODUCTION_SCRATCH, BRUSSEL, GENT,
+    VO_PREFIX_BY_INSTITUTE, VSC_SCRATCH_KYUKON, VSC_SCRATCH_RHEA,
     NEW, MODIFIED, MODIFY, ACTIVE, HOME_KEY, DATA_KEY, SCRATCH_KEY,
     STORAGE_SHARED_SUFFIX,
 )
-from vsc.filesystem.gpfs import GpfsOperations
-from vsc.filesystem.posix import PosixOperations
 from vsc.utils.missing import ensure_ascii_string
->>>>>>> 5b8f1586
 
 # Cache for user instances
 _users_cache = {
@@ -142,15 +133,10 @@
         Initialisation.
         @type vsc_user_id: string representing the user's VSC ID (vsc[0-9]{5})
         """
-<<<<<<< HEAD
         VscTier2Accountpage.__init__(self, storage=storage, host_institute=host_institute)
         VscAccountPageUser.__init__(
             self, user_id, rest_client, account=account, pubkeys=pubkeys, use_user_cache=use_user_cache
         )
-=======
-        super().__init__(user_id, rest_client, account=account,
-                                                      pubkeys=pubkeys, use_user_cache=use_user_cache)
->>>>>>> 5b8f1586
 
         # Move to vsc-config?
         default_pickle_storage = {
@@ -248,35 +234,7 @@
 
         - creates the fileset if it does not already exist
         """
-<<<<<<< HEAD
         self._create_fileset(storage, path, fileset_name)
-=======
-        self.gpfs.list_filesets()
-        logging.info("Trying to create the grouping fileset %s with link path %s", fileset_name, path)
-
-        if not self.gpfs.get_fileset_info(filesystem_name, fileset_name):
-            logging.info("Creating new fileset on %s with name %s and path %s", filesystem_name, fileset_name, path)
-            base_dir_hierarchy = os.path.dirname(path)
-            self.gpfs.make_dir(base_dir_hierarchy)
-            self.gpfs.make_fileset(path, fileset_name)
-        else:
-            logging.info("Fileset %s already exists for user group of %s ... not creating again.",
-                         fileset_name, self.account.vsc_id)
-
-        self.gpfs.chmod(0o755, path)
-
-    def _get_mount_path(self, storage_name, mount_point):
-        """Get the mount point for the location we're running"""
-        if mount_point == "login":
-            mount_path = self.institute_storage[storage_name].login_mount_point
-        elif mount_point == "gpfs":
-            mount_path = self.institute_storage[storage_name].gpfs_mount_point
-        else:
-            logging.error("mount_point (%s) is not login or gpfs", mount_point)
-            raise Exception(f"mount_point ({mount_point}) is not designated as gpfs or login")
-
-        return mount_path
->>>>>>> 5b8f1586
 
     def _get_path(self, storage_name, mount_point=MOUNT_POINT_DEFAULT):
         """Get the path for the (if any) user directory on the given storage_name."""
