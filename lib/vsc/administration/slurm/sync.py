--- conflicted
+++ resolved
@@ -684,12 +684,9 @@
                         try:
                             moved_users.add((user, reverse_vo_mapping[user]))
                         except KeyError as err:
-<<<<<<< HEAD
                             logging.warning("Dry run, cannot find up user %s in reverse VO map: %s",
                                             user, err)
-=======
-                            logging.warning("Dry run, cannot find up user %s in reverse VO map: %s", user, err)
->>>>>>> acd5e7dd
+
 
         logging.debug("%d new users", len(new_users))
         logging.debug("%d removed users", len(remove_users))
