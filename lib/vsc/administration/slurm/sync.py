#
# Copyright 2013-2022 Ghent University
#
# This file is part of vsc-administration,
# originally created by the HPC team of Ghent University (http://ugent.be/hpc/en),
# with support of Ghent University (http://ugent.be/hpc),
# the Flemish Supercomputer Centre (VSC) (https://www.vscentrum.be),
# the Flemish Research Foundation (FWO) (http://www.fwo.be/en)
# and the Department of Economy, Science and Innovation (EWI) (http://www.ewi-vlaanderen.be/en).
#
# https://github.com/hpcugent/vsc-administration
#
# All rights reserved.
#
"""
Functions to deploy users to slurm.
"""
import logging

from collections import defaultdict

from vsc.config.base import GENT, INSTITUTE_VOS_BY_INSTITUTE, INSTITUTE_FAIRSHARE
from vsc.utils.run import RunNoShell
from vsc.administration.slurm.sacctmgr import (
    create_add_account_command, create_remove_account_command,
    create_change_account_fairshare_command,
    create_add_user_command, create_change_user_command, create_remove_user_command, create_remove_user_account_command,
    create_add_qos_command, create_remove_qos_command, create_modify_qos_command
    )
from vsc.administration.slurm.scancel import (
    create_remove_user_jobs_command, create_remove_jobs_for_account_command,
    )


class SlurmSyncException(Exception):
    pass


<<<<<<< HEAD
class SyncTypes(Enum):
    accounts = "accounts"
    users = "users"


IGNORE_USERS = ["root"]
IGNORE_ACCOUNTS = ["root"]

SacctUserFields = ["User", "Def_Acct", "Admin", "Cluster", "Account", "Partition", "Share",
                   "MaxJobs", "MaxNodes", "MaxCPUs", "MaxSubmit", "MaxWall", "MaxCPUMins",
                   "QOS", "Def_QOS"]
SacctAccountFields = ["Account", "Descr", "Org", "Cluster", "ParentName", "User", "Share",
                      "GrpJobs", "GrpNodes", "GrpCPUs", "GrpMem", "GrpSubmit", "GrpWall", "GrpCPUMins",
                      "MaxJobs", "MaxNodes", "MaxCPUs", "MaxSubmit", "MaxWall", "MaxCPUMins",
                      "QOS", "Def_QOS"]

SlurmAccount = namedtuple_with_defaults('SlurmAccount', SacctAccountFields)
SlurmUser = namedtuple_with_defaults('SlurmUser', SacctUserFields)


def mkSlurmAccount(fields):
    """Make a named tuple from the given fields."""
    account = mkNamedTupleInstance(fields, SlurmAccount)
    if account.Account in IGNORE_ACCOUNTS:
        return None
    return account


def mkSlurmUser(fields):
    """Make a named tuple from the given fields."""
    user = mkNamedTupleInstance(fields, SlurmUser)
    if user.User in IGNORE_USERS:
        return None
    return user


def parse_slurm_acct_line(header, line, info_type, user_field_number):
    """Parse the line into the correct data type."""
    fields = line.split("|")

    if info_type == SyncTypes.accounts:
        if fields[user_field_number]:
            # association information for a user. Users are processed later.
            return None
        creator = mkSlurmAccount
    elif info_type == SyncTypes.users:
        creator = mkSlurmUser
    else:
        return None

    return creator(dict(zip(header, fields)))


def parse_slurm_acct_dump(lines, info_type):
    """Parse the accounts from the listing."""
    acct_info = set()

    header = [w.replace(' ', '_') for w in lines[0].rstrip().split("|")]
    user_field_number = [h.lower() for h in header].index("user")

    for line in lines[1:]:
        line = line.rstrip()
        try:
            info = parse_slurm_acct_line(header, line, info_type, user_field_number)
            # This fails when we get e.g., the users and look at the account lines.
            # We should them just skip that line instead of raising an exception
            if info:
                acct_info.add(info)
        except Exception as err:
            logging.exception("Slurm acct sync: could not process line %s [%s]", line, err)
            raise

    return acct_info


def get_slurm_acct_info(info_type):
    """Get slurm account info for the given clusterself.

    @param info_type: SyncTypes
    """
    (exitcode, contents) = asyncloop([
        SLURM_SACCT_MGR,
        "-s",
        "-P",
        "list",
        info_type.value,
    ])
    if exitcode != 0:
        raise SacctMgrException("Cannot run sacctmgr")
    info = parse_slurm_acct_dump(contents.splitlines(), info_type)

    return info

=======
class SCommandException(Exception):
    pass
>>>>>>> 279b0d14


def execute_commands(commands):
    """Run the specified commands"""

    for command in commands:
        logging.info("Running command: %s", command)

        # if one fails, we simply fail the script and should get notified
        (ec, _) = RunNoShell.run(command)
        if ec != 0:
            raise SCommandException("Command failed: {0}".format(command))


TIER1_GPU_TO_CPU_HOURS_RATE = 12 # 12 cpus per gpu


def slurm_institute_accounts(slurm_account_info, clusters, host_institute, institute_vos):
    """Check for the presence of the institutes and their default VOs in the slurm account list.

    @returns: list of sacctmgr commands to add the accounts to the clusters if needed
    """
    commands = []
    for cluster in clusters:
        cluster_accounts = [acct.Account for acct in slurm_account_info if acct and acct.Cluster == cluster]
        for (inst, vo) in sorted(list(INSTITUTE_VOS_BY_INSTITUTE[host_institute].items())):

            if inst not in cluster_accounts:
                commands.append(
                    create_add_account_command(
                        account=inst,
                        parent=None,
                        cluster=cluster,
                        organisation=inst,
                        fairshare=INSTITUTE_FAIRSHARE[host_institute][inst]
                    )
                )
            if vo not in cluster_accounts:
                commands.append(
                    create_add_account_command(
                        account=vo,
                        parent=inst,
                        cluster=cluster,
                        organisation=inst,
                        fairshare=institute_vos[vo].fairshare # needs to come from the AP
                    )
                )

    return commands


def get_cluster_accounts(slurm_account_info, cluster):
    return dict([
            (acct.Account, int(acct.Share))
            for acct in slurm_account_info
            if acct and acct.Cluster == cluster
        ])


def get_cluster_qos(slurm_qos_info, cluster):
    """Returns a list of QOS names related to the given cluster"""

    return [qi.Name for qi in slurm_qos_info if qi.Name.startswith(cluster)]


def slurm_project_qos(projects, slurm_qos_info, clusters, protected_qos, qos_cleanup=False):
    """Check for new/changed projects and set their QOS accordingly"""
    commands = []
    for cluster in clusters:
        cluster_qos_names = set(get_cluster_qos(slurm_qos_info, cluster)) - set(protected_qos)
        project_qos_names = set([
            "{cluster}-{project_name}".format(cluster=cluster, project_name=p.name) for p in projects
        ])

        for project in projects:
            qos_name = "{0}-{1}".format(cluster, project.name)
            if qos_name not in cluster_qos_names:
                commands.append(create_add_qos_command(qos_name))
            commands.append(create_modify_qos_command(qos_name, {
                "GRPTRESMins": "billing={cpuminutes},cpu={cpuminutes},gres/gpu={gpuminutes}".format(
                    cpuminutes=60*int(project.cpu_hours)
                        + TIER1_GPU_TO_CPU_HOURS_RATE * 60 * int(project.gpu_hours),
                    gpuminutes=max(1, 60*int(project.gpu_hours)))
                }))

            # TODO: if we pass a cutoff date, we need to alter the hours if less was spent

        # We should actually keep the QOS, so we keep the usage on the slurm system
        # in case a project returns from the dead by receiving an extension past the
        # former end date
        if qos_cleanup:
            for qos_name in cluster_qos_names - project_qos_names:
                commands.append(create_remove_qos_command(qos_name))

    return commands


def slurm_modify_qos():
    pass


def slurm_project_accounts(resource_app_projects, slurm_account_info, clusters, protected_accounts, general_qos):
    """Check for new/changed projects and create their accounts accordingly

    We assume that the QOS has already been created.

    The account gets access to each QOS in the general_qos list
    """
    commands = []
    for cluster in clusters:
        cluster_accounts = set(get_cluster_accounts(slurm_account_info, cluster).keys())

        resource_app_project_names = set([p.name for p in resource_app_projects])

        for project_name in resource_app_project_names - cluster_accounts:
            if project_name not in cluster_accounts:
                commands.append(create_add_account_command(
                    account=project_name,
                    parent="projects",  # in case we want to deploy on Tier-2 as well
                    cluster=cluster,
                    organisation=GENT,   # tier-1 projects run here :p
                    qos=",".join(["{0}-{1}".format(cluster, project_name)] + general_qos),
                ))

        for project_name in cluster_accounts - resource_app_project_names:
            if project_name not in protected_accounts:
                commands.extend(create_remove_jobs_for_account_command(
                    account=project_name,
                    cluster=cluster))
                commands.append(create_remove_account_command(
                    account=project_name,
                    cluster=cluster))

    return commands


def slurm_vo_accounts(account_page_vos, slurm_account_info, clusters, host_institute):
    """Check for the presence of the new/changed VOs in the slurm account list.

    @returns: list of sacctmgr commands to add the accounts for VOs if needed
    """
    commands = []
    for cluster in clusters:
        cluster_accounts = get_cluster_accounts(slurm_account_info, cluster)

        for vo in account_page_vos:

            # skip the "default" VOs for our own institute
            if vo.vsc_id in INSTITUTE_VOS_BY_INSTITUTE[host_institute].values():
                continue

            # create a new account for a VO that does not already have an account
            if vo.vsc_id not in cluster_accounts:
                commands.append(create_add_account_command(
                    account=vo.vsc_id,
                    parent=vo.institute['name'],
                    cluster=cluster,
                    organisation=vo.institute['name'],
                    fairshare=vo.fairshare,
                ))

            # create update commands for VOs with a changed fairshare
            elif int(vo.fairshare) != cluster_accounts[vo.vsc_id]:
                commands.append(create_change_account_fairshare_command(
                    account=vo.vsc_id,
                    cluster=cluster,
                    fairshare=vo.fairshare,
                ))

            # TODO: create removal commands when VOs go inactive

    return commands


def slurm_project_users_accounts(
    project_members,
    active_accounts,
    slurm_user_info,
    clusters,
    protected_accounts,
    default_account):
    """Check if the users are in the project account.

    For users in the project:

    - If the user does not exist on the system:
        - a new association in the default account is created. The associated QoS does not allow jobs.
        - a new association in the project account is created.

    - For users who left the project:
        - The user's association in the project is removed.
        - If this was the last project for this user, we also remove the association in the default account.  (TODO)
    """

    commands = []

    for cluster in clusters:
        cluster_users_acct = [
            (user.User, user.Account) for user in slurm_user_info if user and user.Cluster == cluster
        ]

        protected_users = [u for (u, a) in cluster_users_acct if a in protected_accounts]

        new_users = set()
        remove_project_users = set()
        all_project_users = set()

        for (members, project_name) in project_members:

            # these are the current Slurm users for this project
            slurm_project_users = set([user for (user, acct) in cluster_users_acct if acct == project_name])
            all_project_users |= slurm_project_users

            # these users are not yet in the Slurm DBD for this project
            new_users |= set([(user, project_name) for user in (members & active_accounts) - slurm_project_users])

            # these are the Slurm users that should no longer be associated with the project
            remove_project_users |= set([(user, project_name) for user in slurm_project_users - members])

        logging.info("%d new users", len(new_users))
        logging.info("%d removed project users", len(remove_project_users))

        # these are the users not in any project, we should decide if we want any of those
        remove_slurm_users = set([u[0] for u in cluster_users_acct if u not in protected_users]) - all_project_users

        if remove_slurm_users:
            logging.warning(
                "Number of slurm users not in projects: %d > 0: %s", len(remove_slurm_users), remove_slurm_users
            )

        # create associations in the default account for users that do not already have one
        cluster_users_with_default_account = set([u for (u, a) in cluster_users_acct if a == default_account])
        commands.extend([create_add_user_command(
            user=user,
            account=default_account,
            default_account=default_account,
            cluster=cluster) for (user, _) in new_users if user not in cluster_users_with_default_account
        ])

        # create associations for the actual project's new users
        commands.extend([create_add_user_command(
            user=user,
            account=project_name,
            cluster=cluster) for (user, project_name) in new_users
        ])

        # kick out users no longer in the project
        commands.extend([
            create_remove_user_account_command(user=user, account=project_name, cluster=cluster)
            for (user, project_name) in remove_project_users
        ])

        # remove associations in the default account for users no longer in any project
        commands.extend([
            create_remove_user_account_command(user=user, account=default_account, cluster=cluster)
            for user in cluster_users_with_default_account - all_project_users if user not in protected_users
        ])

    return commands


def slurm_user_accounts(vo_members, active_accounts, slurm_user_info, clusters, dry_run=False):
    """Check for the presence of the user in his/her account.

    @returns: list of sacctmgr commands to add the users if needed.
    """
    commands = []
    job_cancel_commands = defaultdict(list)
    association_remove_commands = []

    active_vo_members = set()
    reverse_vo_mapping = dict()
    for (members, vo) in vo_members.values():
        # basic set arithmetic: take the intersection of the RHS sets and make the union with the LHS set
        active_vo_members |= members & active_accounts

        for m in members:
            reverse_vo_mapping[m] = (vo.vsc_id, vo.institute['name'])

    for cluster in clusters:
        cluster_users_acct = [
            (user.User, user.Def_Acct) for user in slurm_user_info if user and user.Cluster == cluster
        ]
        cluster_users = set([u[0] for u in cluster_users_acct])

        # these are the users that need to be removed as they are no longer an active user in any
        # (including the institute default) VO
        remove_users = cluster_users - active_vo_members

        new_users = set()
        changed_users = set()
        moved_users = set()

        for (vo_id, (members, vo)) in vo_members.items():

            # these are users not yet in the Slurm DB for this cluster
            new_users |= set([
                (user, vo.vsc_id, vo.institute['name'])
                for user in (members & active_accounts) - cluster_users
            ])

            # these are the current Slurm users per Account, i.e., the VO currently being processed
            slurm_acct_users = set([user for (user, acct) in cluster_users_acct if acct == vo_id])

            # these are the users that should no longer be in this account, but should not be removed
            # we need to look up their new VO
            # Again, basic set arithmetic. LHS is the intersection of the people we have left and the active users
            changed_users_vo = (slurm_acct_users - members) & active_accounts
            changed_users |= changed_users_vo

            try:
                moved_users |= set([(user, vo_id, reverse_vo_mapping[user]) for user in changed_users_vo])
            except KeyError as err:
                logging.warning("Found user not belonging to any VO in the reverse VO map: %s", err)
                if dry_run:
                    for user in changed_users:
                        try:
                            moved_users.add((user, reverse_vo_mapping[user]))
<<<<<<< HEAD
                        except KeyError:
                            logging.warning("Dry run, cannot find up user %s in reverse VO map",
                                            user)
=======
                        except KeyError as err:
                            logging.warning("Dry run, cannot find up user %s in reverse VO map: %s",
                                            user, err)

>>>>>>> 279b0d14

        logging.debug("%d new users", len(new_users))
        logging.debug("%d removed users", len(remove_users))
        logging.debug("%d changed users", len(moved_users))

        commands.extend([create_add_user_command(
            user=user,
            account=vo_id,
            cluster=cluster,
            default_account=vo_id) for (user, vo_id, _) in new_users
        ])

        for user in remove_users:
            job_cancel_commands[user].append(create_remove_user_jobs_command(user=user, cluster=cluster))

        # Remove users from the clusters (in all accounts)
        association_remove_commands.extend([
            create_remove_user_command(user=user, cluster=cluster) for user in remove_users
        ])

        for (user, current_vo_id, (new_vo_id, _)) in moved_users:
            [add, default_account, remove_jobs, remove_association_user] = create_change_user_command(
                user=user,
                current_vo_id=current_vo_id,
                new_vo_id=new_vo_id,
                cluster=cluster
            )
            commands.extend([add, default_account])
            association_remove_commands.append(remove_association_user)
            job_cancel_commands[user].append(remove_jobs)

    return (job_cancel_commands, commands, association_remove_commands)<|MERGE_RESOLUTION|>--- conflicted
+++ resolved
@@ -36,104 +36,8 @@
     pass
 
 
-<<<<<<< HEAD
-class SyncTypes(Enum):
-    accounts = "accounts"
-    users = "users"
-
-
-IGNORE_USERS = ["root"]
-IGNORE_ACCOUNTS = ["root"]
-
-SacctUserFields = ["User", "Def_Acct", "Admin", "Cluster", "Account", "Partition", "Share",
-                   "MaxJobs", "MaxNodes", "MaxCPUs", "MaxSubmit", "MaxWall", "MaxCPUMins",
-                   "QOS", "Def_QOS"]
-SacctAccountFields = ["Account", "Descr", "Org", "Cluster", "ParentName", "User", "Share",
-                      "GrpJobs", "GrpNodes", "GrpCPUs", "GrpMem", "GrpSubmit", "GrpWall", "GrpCPUMins",
-                      "MaxJobs", "MaxNodes", "MaxCPUs", "MaxSubmit", "MaxWall", "MaxCPUMins",
-                      "QOS", "Def_QOS"]
-
-SlurmAccount = namedtuple_with_defaults('SlurmAccount', SacctAccountFields)
-SlurmUser = namedtuple_with_defaults('SlurmUser', SacctUserFields)
-
-
-def mkSlurmAccount(fields):
-    """Make a named tuple from the given fields."""
-    account = mkNamedTupleInstance(fields, SlurmAccount)
-    if account.Account in IGNORE_ACCOUNTS:
-        return None
-    return account
-
-
-def mkSlurmUser(fields):
-    """Make a named tuple from the given fields."""
-    user = mkNamedTupleInstance(fields, SlurmUser)
-    if user.User in IGNORE_USERS:
-        return None
-    return user
-
-
-def parse_slurm_acct_line(header, line, info_type, user_field_number):
-    """Parse the line into the correct data type."""
-    fields = line.split("|")
-
-    if info_type == SyncTypes.accounts:
-        if fields[user_field_number]:
-            # association information for a user. Users are processed later.
-            return None
-        creator = mkSlurmAccount
-    elif info_type == SyncTypes.users:
-        creator = mkSlurmUser
-    else:
-        return None
-
-    return creator(dict(zip(header, fields)))
-
-
-def parse_slurm_acct_dump(lines, info_type):
-    """Parse the accounts from the listing."""
-    acct_info = set()
-
-    header = [w.replace(' ', '_') for w in lines[0].rstrip().split("|")]
-    user_field_number = [h.lower() for h in header].index("user")
-
-    for line in lines[1:]:
-        line = line.rstrip()
-        try:
-            info = parse_slurm_acct_line(header, line, info_type, user_field_number)
-            # This fails when we get e.g., the users and look at the account lines.
-            # We should them just skip that line instead of raising an exception
-            if info:
-                acct_info.add(info)
-        except Exception as err:
-            logging.exception("Slurm acct sync: could not process line %s [%s]", line, err)
-            raise
-
-    return acct_info
-
-
-def get_slurm_acct_info(info_type):
-    """Get slurm account info for the given clusterself.
-
-    @param info_type: SyncTypes
-    """
-    (exitcode, contents) = asyncloop([
-        SLURM_SACCT_MGR,
-        "-s",
-        "-P",
-        "list",
-        info_type.value,
-    ])
-    if exitcode != 0:
-        raise SacctMgrException("Cannot run sacctmgr")
-    info = parse_slurm_acct_dump(contents.splitlines(), info_type)
-
-    return info
-
-=======
 class SCommandException(Exception):
     pass
->>>>>>> 279b0d14
 
 
 def execute_commands(commands):
@@ -452,16 +356,9 @@
                     for user in changed_users:
                         try:
                             moved_users.add((user, reverse_vo_mapping[user]))
-<<<<<<< HEAD
-                        except KeyError:
-                            logging.warning("Dry run, cannot find up user %s in reverse VO map",
-                                            user)
-=======
                         except KeyError as err:
                             logging.warning("Dry run, cannot find up user %s in reverse VO map: %s",
                                             user, err)
-
->>>>>>> 279b0d14
 
         logging.debug("%d new users", len(new_users))
         logging.debug("%d removed users", len(remove_users))
