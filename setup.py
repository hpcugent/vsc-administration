--- conflicted
+++ resolved
@@ -42,11 +42,7 @@
 
 
 PACKAGE = {
-<<<<<<< HEAD
     'version': '3.5.0',
-=======
-    'version': '3.4.1',
->>>>>>> f926bf47
     'author': [ag, jt],
     'maintainer': [ag, jt],
     'tests_require': ['mock'],
